// This Source Code Form is subject to the terms of the Mozilla Public
// License, v2.0. If a copy of the MPL was not distributed with this
// file, You can obtain one at http://mozilla.org/MPL/2.0/

import EventEmitter from "eventemitter3";
import i18next from "i18next";
import { produce } from "immer";
import * as THREE from "three";
import { DeepPartial, assert } from "ts-essentials";
import { v4 as uuidv4 } from "uuid";

import Logger from "@foxglove/log";
import { Time, fromNanoSec, isLessThan, toNanoSec } from "@foxglove/rostime";
import type { FrameTransform, FrameTransforms, SceneUpdate } from "@foxglove/schemas";
import {
  DraggedMessagePath,
  Immutable,
  MessageEvent,
  MessagePathDropStatus,
  ParameterValue,
  SettingsIcon,
  SettingsTreeAction,
  SettingsTreeNodeActionItem,
  SettingsTreeNodes,
  Topic,
  VariableValue,
} from "@foxglove/studio";
<<<<<<< HEAD
import { FoxgloveGrid } from "@foxglove/studio-base/panels/ThreeDeeRender/renderables/FoxgloveGrid";
import { light, dark } from "@foxglove/studio-base/theme/palette";
import { LDObjectLists } from "@foxglove/studio-base/panels/ThreeDeeRender/renderables/LDObjects";
import { fonts } from "@foxglove/studio-base/util/sharedStyleConstants";
=======
import { PanelContextMenuItem } from "@foxglove/studio-base/components/PanelContextMenu";
import {
  Asset,
  BuiltinPanelExtensionContext,
} from "@foxglove/studio-base/components/PanelExtensionAdapter";
import { LayerErrors } from "@foxglove/studio-base/panels/ThreeDeeRender/LayerErrors";
import { SceneExtensionConfig } from "@foxglove/studio-base/panels/ThreeDeeRender/SceneExtensionConfig";
import { ICameraHandler } from "@foxglove/studio-base/panels/ThreeDeeRender/renderables/ICameraHandler";
import IAnalytics from "@foxglove/studio-base/services/IAnalytics";
import { palette, fontMonospace } from "@foxglove/theme";
>>>>>>> c0775415
import { LabelMaterial, LabelPool } from "@foxglove/three-text";

import {
  IRenderer,
  InstancedLineMaterial,
  RendererConfig,
  RendererEvents,
  RendererSubscription,
  TestOptions,
} from "./IRenderer";
import { Input } from "./Input";
import { DEFAULT_MESH_UP_AXIS, ModelCache } from "./ModelCache";
import { PickedRenderable, Picker } from "./Picker";
import type { Renderable } from "./Renderable";
import { SceneExtension } from "./SceneExtension";
import { ScreenOverlay } from "./ScreenOverlay";
import { SettingsManager, SettingsTreeEntry } from "./SettingsManager";
import { SharedGeometry } from "./SharedGeometry";
import { CameraState } from "./camera";
import { DARK_OUTLINE, LIGHT_OUTLINE, stringToRgb } from "./color";
import { FRAME_TRANSFORMS_DATATYPES, FRAME_TRANSFORM_DATATYPES } from "./foxglove";
import { DetailLevel, msaaSamples } from "./lod";
import {
  normalizeFrameTransform,
  normalizeFrameTransforms,
  normalizeTFMessage,
  normalizeTransformStamped,
} from "./normalizeMessages";
<<<<<<< HEAD
import { Cameras } from "./renderables/Cameras";
import { CircleGrids } from "./renderables/CircleGrids";
import { CoreSettings } from "./renderables/CoreSettings";
import { FrameAxes, LayerSettingsTransform } from "./renderables/FrameAxes";
import { Grids } from "./renderables/Grids";
import { Images } from "./renderables/Images";
import { LaserScans } from "./renderables/LaserScans";
import { Markers } from "./renderables/Markers";
=======
import { CameraStateSettings } from "./renderables/CameraStateSettings";
import { ImageMode } from "./renderables/ImageMode/ImageMode";
>>>>>>> c0775415
import { MeasurementTool } from "./renderables/MeasurementTool";
import { PublishClickTool } from "./renderables/PublishClickTool";
import { MarkerPool } from "./renderables/markers/MarkerPool";
import {
  Header,
  MarkerArray,
  Quaternion,
  TFMessage,
  TF_DATATYPES,
  TRANSFORM_STAMPED_DATATYPES,
  TransformStamped,
  Vector3,
} from "./ros";
import { SelectEntry } from "./settings";
import { AddTransformResult, CoordinateFrame, Transform, TransformTree } from "./transforms";
import { InterfaceMode } from "./types";

const log = Logger.getLogger(__filename);

/** Menu item entry and callback for the "Custom Layers" menu */
export type CustomLayerAction = {
  action: SettingsTreeNodeActionItem;
  handler: (instanceId: string) => void;
};

// Maximum number of objects to present as selection options in a single click
const MAX_SELECTIONS = 10;

// NOTE: These do not use .convertSRGBToLinear() since background color is not
// affected by gamma correction
const LIGHT_BACKDROP = new THREE.Color(palette.light.background?.default);
const DARK_BACKDROP = new THREE.Color(palette.dark.background?.default);

// Define rendering layers for multipass rendering used for the selection effect
const LAYER_DEFAULT = 0;
const LAYER_SELECTED = 1;

const FOLLOW_TF_PATH = ["general", "followTf"];
const NO_FRAME_SELECTED = "NO_FRAME_SELECTED";
const TF_OVERFLOW = "TF_OVERFLOW";
const CYCLE_DETECTED = "CYCLE_DETECTED";
const FOLLOW_FRAME_NOT_FOUND = "FOLLOW_FRAME_NOT_FOUND";

// An extensionId for creating the top-level settings nodes such as "Topics" and
// "Custom Layers"
const RENDERER_ID = "foxglove.Renderer";

const tempColor = new THREE.Color();
const tempVec2 = new THREE.Vector2();

// We use a patched version of THREE.js where the internal WebGLShaderCache class has been
// modified to allow caching based on `vertexShaderKey` and/or `fragmentShaderKey` instead of
// using the full shader source as a Map key
Object.defineProperty(LabelMaterial.prototype, "vertexShaderKey", {
  get() {
    return "LabelMaterial-VertexShader";
  },
  enumerable: true,
  configurable: true,
});
Object.defineProperty(LabelMaterial.prototype, "fragmentShaderKey", {
  get() {
    // eslint-disable-next-line @typescript-eslint/strict-boolean-expressions
    return this.picking ? "LabelMaterial-FragmentShader-picking" : "LabelMaterial-FragmentShader";
  },
  enumerable: true,
  configurable: true,
});

/**
 * An extensible 3D renderer attached to a `HTMLCanvasElement`,
 * `WebGLRenderingContext`, and `SettingsTree`.
 */
export class Renderer extends EventEmitter<RendererEvents> implements IRenderer {
  public readonly interfaceMode: InterfaceMode;
  #canvas: HTMLCanvasElement;
  public readonly gl: THREE.WebGLRenderer;
  public maxLod = DetailLevel.High;

  public debugPicking: boolean;
  public config: Immutable<RendererConfig>;
  public settings: SettingsManager;
  // [{ name, datatype }]
  public topics: ReadonlyArray<Topic> | undefined;
  // topicName -> { name, datatype }
  public topicsByName: ReadonlyMap<string, Topic> | undefined;
  // parameterKey -> parameterValue
  public parameters: ReadonlyMap<string, ParameterValue> | undefined;
  // variableName -> variableValue
  public variables: ReadonlyMap<string, VariableValue> = new Map();
  // extensionId -> SceneExtension
  public sceneExtensions = new Map<string, SceneExtension>();
  // datatype -> RendererSubscription[]
  public schemaHandlers = new Map<string, RendererSubscription[]>();
  // topicName -> RendererSubscription[]
  public topicHandlers = new Map<string, RendererSubscription[]>();
  // layerId -> { action, handler }
  #customLayerActions = new Map<string, CustomLayerAction>();
  #scene: THREE.Scene;
  #dirLight: THREE.DirectionalLight;
  #hemiLight: THREE.HemisphereLight;
  public input: Input;
  public readonly outlineMaterial = new THREE.LineBasicMaterial({ dithering: true });
  public readonly instancedOutlineMaterial = new InstancedLineMaterial({ dithering: true });

  /** only public for testing - prefer to use `getCameraState` instead */
  public cameraHandler: ICameraHandler;

  #imageModeExtension?: ImageMode;

  public measurementTool: MeasurementTool;
  public publishClickTool: PublishClickTool;

  // Are we connected to a ROS data source? Normalize coordinate frames if so by
  // stripping any leading "/" prefix. See `normalizeFrameId()` for details.
  public ros = false;

  #picker: Picker;
  #selectionBackdropScene: THREE.Scene;
  #selectionBackdrop: ScreenOverlay;
  #selectedRenderable: PickedRenderable | undefined;
  public colorScheme: "dark" | "light" = "light";
  public modelCache: ModelCache;
  public transformTree = new TransformTree();
  public coordinateFrameList: SelectEntry[] = [];
  public currentTime = 0n;
  public fixedFrameId: string | undefined;
  public followFrameId: string | undefined;

  public labelPool = new LabelPool({ fontFamily: fontMonospace });
  public markerPool = new MarkerPool(this);
  public sharedGeometry = new SharedGeometry();

  #prevResolution = new THREE.Vector2();
  #pickingEnabled = false;
  #rendering = false;
  #animationFrame?: number;
  #cameraSyncError: undefined | string;
  #devicePixelRatioMediaQuery?: MediaQueryList;
  #fetchAsset: BuiltinPanelExtensionContext["unstable_fetchAsset"];

  public readonly displayTemporaryError?: (str: string) => void;
  /** Options passed for local testing and storybook. */
  public readonly testOptions: TestOptions;
  public analytics?: IAnalytics;

  public constructor(args: {
    canvas: HTMLCanvasElement;
    config: Immutable<RendererConfig>;
    interfaceMode: InterfaceMode;
    fetchAsset: BuiltinPanelExtensionContext["unstable_fetchAsset"];
    displayTemporaryError?: (message: string) => void;
    testOptions: TestOptions;
    sceneExtensionConfig: SceneExtensionConfig;
  }) {
    super();
    this.displayTemporaryError = args.displayTemporaryError;
    // NOTE: Global side effect
    THREE.Object3D.DEFAULT_UP = new THREE.Vector3(0, 0, 1);

    const interfaceMode = (this.interfaceMode = args.interfaceMode);
    const canvas = (this.#canvas = args.canvas);
    const config = (this.config = args.config);
    this.#fetchAsset = args.fetchAsset;
    this.testOptions = args.testOptions;
    this.debugPicking = args.testOptions.debugPicking ?? false;

    this.settings = new SettingsManager(baseSettingsTree(this.interfaceMode));
    this.settings.on("update", () => this.emit("settingsTreeChange", this));
    // Add the top-level nodes first so merging happens in the correct order.
    // Another approach would be to modify SettingsManager to allow merging parent
    // nodes in after their children
    this.settings.setNodesForKey(RENDERER_ID, []);
    this.updateCustomLayersCount();

    this.gl = new THREE.WebGLRenderer({
      canvas,
      alpha: true,
      antialias: true,
    });
    if (!this.gl.capabilities.isWebGL2) {
      throw new Error("WebGL2 is not supported");
    }
    this.gl.toneMapping = THREE.NoToneMapping;
    this.gl.autoClear = false;
    this.gl.info.autoReset = false;
    this.gl.shadowMap.enabled = false;
    this.gl.shadowMap.type = THREE.VSMShadowMap;
    this.gl.sortObjects = true;
    this.gl.setPixelRatio(window.devicePixelRatio);

    let width = canvas.width;
    let height = canvas.height;
    if (canvas.parentElement) {
      width = canvas.parentElement.clientWidth;
      height = canvas.parentElement.clientHeight;
      this.gl.setSize(width, height);
    }

    this.modelCache = new ModelCache({
      ignoreColladaUpAxis: config.scene.ignoreColladaUpAxis ?? false,
      meshUpAxis: config.scene.meshUpAxis ?? DEFAULT_MESH_UP_AXIS,
      edgeMaterial: this.outlineMaterial,
      fetchAsset: this.#fetchAsset,
    });

    this.#scene = new THREE.Scene();

    this.#dirLight = new THREE.DirectionalLight(0xffffff, Math.PI);
    this.#dirLight.position.set(1, 1, 1);
    this.#dirLight.castShadow = true;
    this.#dirLight.layers.enableAll();

    this.#dirLight.shadow.mapSize.width = 2048;
    this.#dirLight.shadow.mapSize.height = 2048;
    this.#dirLight.shadow.camera.near = 0.5;
    this.#dirLight.shadow.camera.far = 500;
    this.#dirLight.shadow.bias = -0.00001;

    this.#hemiLight = new THREE.HemisphereLight(0xffffff, 0xffffff, 0.5 * Math.PI);
    this.#hemiLight.layers.enableAll();

    this.#scene.add(this.#dirLight);
    this.#scene.add(this.#hemiLight);

    this.input = new Input(canvas, () => this.cameraHandler.getActiveCamera());
    this.input.on("resize", (size) => {
      this.#resizeHandler(size);
    });
    this.input.on("click", (cursorCoords) => {
      this.#clickHandler(cursorCoords);
    });

    this.#picker = new Picker(this.gl, this.#scene);

    this.#selectionBackdrop = new ScreenOverlay(this);
    this.#selectionBackdropScene = new THREE.Scene();
    this.#selectionBackdropScene.add(this.#selectionBackdrop);

    const samples = msaaSamples(this.gl.capabilities);
    const renderSize = this.gl.getDrawingBufferSize(tempVec2);
    log.debug(`Initialized ${renderSize.width}x${renderSize.height} renderer (${samples}x MSAA)`);

    const { reserved } = args.sceneExtensionConfig;

    this.measurementTool = reserved.measurementTool.init(this);
    this.publishClickTool = reserved.publishClickTool.init(this);
    this.#addSceneExtension(this.measurementTool);
    this.#addSceneExtension(this.publishClickTool);

    const aspect = renderSize.width / renderSize.height;
    switch (interfaceMode) {
      case "image": {
        const imageMode = reserved.imageMode.init(this);
        this.#imageModeExtension = imageMode;
        this.cameraHandler = this.#imageModeExtension;
        this.#imageModeExtension.addEventListener("hasModifiedViewChanged", () => {
          this.emit("resetViewChanged", this);
        });
        this.#addSceneExtension(this.#imageModeExtension);
        break;
      }
      case "3d": {
        this.cameraHandler = new CameraStateSettings(this, this.#canvas, aspect);
        this.#addSceneExtension(this.cameraHandler);
        break;
      }
    }

    const { extensionsById } = args.sceneExtensionConfig;
    for (const extensionItem of Object.values(extensionsById)) {
      if (
        extensionItem.supportedInterfaceModes == undefined ||
        extensionItem.supportedInterfaceModes.includes(interfaceMode)
      ) {
        this.#addSceneExtension(extensionItem.init(this));
      }
    }

    log.debug(
      `Renderer initialized with scene extensions ${Array.from(this.sceneExtensions.keys()).join(
        ", ",
      )}`,
    );

    if (interfaceMode === "image" && config.imageMode.calibrationTopic == undefined) {
      this.enableImageOnlySubscriptionMode();
    } else {
      this.#addTransformSubscriptions();
      this.#addSubscriptionsFromSceneExtensions();
    }

    this.#watchDevicePixelRatio();

<<<<<<< HEAD
    this.addSceneExtension(this.coreSettings);
    this.addSceneExtension(new Cameras(this));
    this.addSceneExtension(new FrameAxes(this));
    this.addSceneExtension(new Grids(this));
    this.addSceneExtension(new CircleGrids(this));
    this.addSceneExtension(new LDObjectLists(this));
    this.addSceneExtension(new Images(this));
    this.addSceneExtension(new Markers(this));
    this.addSceneExtension(new FoxgloveSceneEntities(this));
    this.addSceneExtension(new FoxgloveGrid(this));
    this.addSceneExtension(new LaserScans(this));
    this.addSceneExtension(new OccupancyGrids(this));
    this.addSceneExtension(new PointClouds(this));
    this.addSceneExtension(new Polygons(this));
    this.addSceneExtension(new Poses(this));
    this.addSceneExtension(new PoseArrays(this));
    this.addSceneExtension(new Urdfs(this));
    this.addSceneExtension(new VelodyneScans(this));
    this.addSceneExtension(this.measurementTool);
    this.addSceneExtension(this.publishClickTool);

    this._watchDevicePixelRatio();

    this._updateCameras(config.cameraState);
=======
    this.setCameraState(config.cameraState);
>>>>>>> c0775415
    this.animationFrame();
  }

  #onDevicePixelRatioChange = () => {
    log.debug(`devicePixelRatio changed to ${window.devicePixelRatio}`);
    this.#resizeHandler(this.input.canvasSize);
    this.#watchDevicePixelRatio();
  };

  #watchDevicePixelRatio() {
    this.#devicePixelRatioMediaQuery = window.matchMedia(
      `(resolution: ${window.devicePixelRatio}dppx)`,
    );
    this.#devicePixelRatioMediaQuery.addEventListener("change", this.#onDevicePixelRatioChange, {
      once: true,
    });
  }

  public dispose(): void {
    log.warn(`Disposing renderer`);
    this.#devicePixelRatioMediaQuery?.removeEventListener("change", this.#onDevicePixelRatioChange);
    this.removeAllListeners();

    this.settings.removeAllListeners();
    this.input.removeAllListeners();

    for (const extension of this.sceneExtensions.values()) {
      extension.dispose();
    }
    this.sceneExtensions.clear();
    this.sharedGeometry.dispose();
    this.modelCache.dispose();

    this.labelPool.dispose();
    this.markerPool.dispose();
    this.#picker.dispose();
    this.input.dispose();
    this.gl.dispose();
  }

  public cameraSyncError(): undefined | string {
    return this.#cameraSyncError;
  }

  public setCameraSyncError(error: undefined | string): void {
    this.#cameraSyncError = error;
    // Updates the settings tree for camera state settings to account for any changes in the config.
    this.cameraHandler.updateSettingsTree();
  }

  public getPixelRatio(): number {
    return this.gl.getPixelRatio();
  }

  /**
   *
   * @param currentTime what renderer.currentTime will be set to
   */
  public setCurrentTime(newTimeNs: bigint): void {
    this.currentTime = newTimeNs;
  }
  /**
   * Updates renderer state according to seek delta. Handles clearing of future state and resetting of allFrames cursor if seeked backwards
   * Should be called after `setCurrentTime` as been called
   * @param oldTime used to determine if seeked backwards
   */
  public handleSeek(oldTimeNs: bigint): void {
    const movedBack = this.currentTime < oldTimeNs;
    // want to clear transforms and reset the cursor if we seek backwards
    this.clear({ clearTransforms: movedBack, resetAllFramesCursor: movedBack });
  }

  /**
   * Clears:
   *  - Rendered objects (a backfill is performed to ensure that they are regenerated with new messages from current frame)
   *  - Errors in settings. Messages that caused errors in the past are cleared, but will be re-added if they are still causing errors when read in.
   *  - [Optional] Transform tree. This should be set to true when a seek to a previous time is performed in order to flush potential future state to the newly set time.
   *  - [Optional] allFramesCursor. This is the cursor that iterates through allFrames up to currentTime. It should be reset when seeking backwards to avoid keeping future state.
   * @param {Object} params - modifiers to the clear operation
   * @param {boolean} params.clearTransforms - whether to clear the transform tree. This should be set to true when a seek to a previous time is performed in order
   * order to flush potential future state to the newly set time.
   * @param {boolean} params.resetAllFramesCursor - whether to reset the cursor for the allFrames array.
   */
  public clear(
    {
      clearTransforms,
      resetAllFramesCursor,
    }: { clearTransforms?: boolean; resetAllFramesCursor?: boolean } = {
      clearTransforms: false,
      resetAllFramesCursor: false,
    },
  ): void {
    if (clearTransforms === true) {
      this.#clearTransformTree();
    }
    if (resetAllFramesCursor === true) {
      this.#resetAllFramesCursor();
    }
    this.settings.errors.clear();

    for (const extension of this.sceneExtensions.values()) {
      extension.removeAllRenderables();
    }
    this.queueAnimationFrame();
  }

  #allFramesCursor: {
    // index represents where the last read message is in allFrames
    index: number;
    lastReadMessage: MessageEvent | undefined;
    cursorTimeReached?: Time;
  } = {
    index: -1,
    lastReadMessage: undefined,
    cursorTimeReached: undefined,
  };

  #resetAllFramesCursor() {
    this.#allFramesCursor = {
      index: -1,
      lastReadMessage: undefined,
      cursorTimeReached: undefined,
    };
    this.emit("resetAllFramesCursor", this);
  }

  /**
   * Iterates through allFrames and handles messages with a receiveTime <= currentTime
   * @param allFrames - sorted array of all preloaded messages
   * @returns {boolean} - whether the allFramesCursor has been updated and new messages were read in
   */
  public handleAllFramesMessages(allFrames?: readonly MessageEvent[]): boolean {
    if (!allFrames || allFrames.length === 0) {
      return false;
    }

    const currentTime = fromNanoSec(this.currentTime);

    /**
     * Assumptions about allFrames needed by allFramesCursor:
     *  - always sorted by receiveTime
     *  - allFrame chunks are only ever loaded from beginning to end and does not have any eviction
     */

    const messageAtCursor = allFrames[this.#allFramesCursor.index];

    // reset cursor if lastReadMessage no longer is the same as the message at the cursor
    // This means that messages were added or removed from the array and need to be re-read
    if (
      this.#allFramesCursor.lastReadMessage != undefined &&
      messageAtCursor != undefined &&
      this.#allFramesCursor.lastReadMessage !== messageAtCursor
    ) {
      this.#resetAllFramesCursor();
    }

    let cursor = this.#allFramesCursor.index;
    let cursorTimeReached = this.#allFramesCursor.cursorTimeReached;
    let lastReadMessage = this.#allFramesCursor.lastReadMessage;

    // cursor should never be over allFramesLength, if it some how is, it means the cursor was at the end of `allFrames` prior to eviction and eviction shortened allframes
    // in this case we should set the cursor to the end of allFrames
    cursor = Math.min(cursor, allFrames.length - 1);

    let message;

    let hasAddedMessageEvents = false;
    // load preloaded messages up to current time
    while (cursor < allFrames.length - 1) {
      cursor++;
      message = allFrames[cursor]!;
      // read messages until we reach the current time
      if (isLessThan(currentTime, message.receiveTime)) {
        cursorTimeReached = currentTime;
        // reset cursor to last read message index
        cursor--;
        break;
      }
      if (!hasAddedMessageEvents) {
        hasAddedMessageEvents = true;
      }

      this.addMessageEvent(message);
      lastReadMessage = message;
      if (cursor === allFrames.length - 1) {
        cursorTimeReached = message.receiveTime;
      }
    }

    // want to avoid setting anything if nothing has changed
    if (!hasAddedMessageEvents) {
      return false;
    }

    this.#allFramesCursor = { index: cursor, cursorTimeReached, lastReadMessage };
    return true;
  }

  #addSceneExtension(extension: SceneExtension): void {
    if (this.sceneExtensions.has(extension.extensionId)) {
      throw new Error(`Attempted to add duplicate extensionId "${extension.extensionId}"`);
    }
    this.sceneExtensions.set(extension.extensionId, extension);
    this.#scene.add(extension);
  }

  public updateConfig(updateHandler: (draft: RendererConfig) => void): void {
    this.config = produce(this.config, updateHandler);
    this.emit("configChange", this);
  }

  #addTransformSubscriptions(): void {
    const config = this.config;
    const preloadTransforms = config.scene.transforms?.enablePreloading ?? true;
    // Internal handlers for TF messages to update the transform tree
    this.#addSchemaSubscriptions(FRAME_TRANSFORM_DATATYPES, {
      handler: this.#handleFrameTransform,
      shouldSubscribe: () => true,
      preload: preloadTransforms,
    });
    this.#addSchemaSubscriptions(FRAME_TRANSFORMS_DATATYPES, {
      handler: this.#handleFrameTransforms,
      shouldSubscribe: () => true,
      preload: preloadTransforms,
    });
    this.#addSchemaSubscriptions(TF_DATATYPES, {
      handler: this.#handleTFMessage,
      shouldSubscribe: () => true,
      preload: preloadTransforms,
    });
    this.#addSchemaSubscriptions(TRANSFORM_STAMPED_DATATYPES, {
      handler: this.#handleTransformStamped,
      shouldSubscribe: () => true,
      preload: preloadTransforms,
    });
    this.off("resetAllFramesCursor", this.#clearTransformTree);
    if (preloadTransforms) {
      this.on("resetAllFramesCursor", this.#clearTransformTree);
    }
  }

  #clearTransformTree = () => {
    this.transformTree.clear();
  };

  // Call on scene extensions to add subscriptions to the renderer
  #addSubscriptionsFromSceneExtensions(filterFn?: (extension: SceneExtension) => boolean): void {
    const filteredExtensions = filterFn
      ? Array.from(this.sceneExtensions.values()).filter(filterFn)
      : this.sceneExtensions.values();
    for (const extension of filteredExtensions) {
      const subscriptions = extension.getSubscriptions();
      for (const subscription of subscriptions) {
        switch (subscription.type) {
          case "schema":
            this.#addSchemaSubscriptions(subscription.schemaNames, subscription.subscription);
            break;
          case "topic":
            this.#addTopicSubscription(subscription.topicName, subscription.subscription);
            break;
        }
      }
    }
  }

  // Clear topic and schema subscriptions and emit change events for both
  #clearSubscriptions(): void {
    this.topicHandlers.clear();
    this.schemaHandlers.clear();
    this.emit("topicHandlersChanged", this);
    this.emit("schemaHandlersChanged", this);
  }

  #addSchemaSubscriptions<T>(
    schemaNames: Iterable<string>,
    subscription: RendererSubscription<T>,
  ): void {
    for (const schemaName of schemaNames) {
      let handlers = this.schemaHandlers.get(schemaName);
      if (!handlers) {
        handlers = [];
        this.schemaHandlers.set(schemaName, handlers);
      }
      handlers.push(subscription as RendererSubscription);
    }
    this.emit("schemaHandlersChanged", this);
  }

  #addTopicSubscription<T>(topic: string, subscription: RendererSubscription<T>): void {
    let handlers = this.topicHandlers.get(topic);
    if (!handlers) {
      handlers = [];
      this.topicHandlers.set(topic, handlers);
    }
    handlers.push(subscription as RendererSubscription);
    this.emit("topicHandlersChanged", this);
  }

  /**
   * Image Only mode disables all subscriptions for non-ImageMode scene extensions and clears all transform subscriptions.
   * This mode should only be enabled in ImageMode when there is no calibration topic selected. Disabling these subscriptions
   * prevents the 3D aspects of the scene from being rendered from an insufficient camera info.
   */
  public enableImageOnlySubscriptionMode = (): void => {
    assert(
      this.#imageModeExtension,
      "Image mode extension should be defined when calling enable Image only mode",
    );
    this.clear({ clearTransforms: true, resetAllFramesCursor: true });
    this.#clearSubscriptions();
    this.#addSubscriptionsFromSceneExtensions(
      (extension) => extension === this.#imageModeExtension,
    );
    this.settings.addNodeValidator(this.#imageOnlyModeTopicSettingsValidator);
  };

  public disableImageOnlySubscriptionMode = (): void => {
    // .clear() will clean up remaining errors on topics
    this.settings.removeNodeValidator(this.#imageOnlyModeTopicSettingsValidator);
    this.clear({ clearTransforms: true, resetAllFramesCursor: true });
    this.#clearSubscriptions();
    this.#addSubscriptionsFromSceneExtensions();
    this.#addTransformSubscriptions();
  };

  /** Adds errors to visible topic nodes when calibration is undefined */
  #imageOnlyModeTopicSettingsValidator = (entry: SettingsTreeEntry, errors: LayerErrors) => {
    const { path, node } = entry;
    if (path[0] === "topics") {
      if (node.visible === true) {
        errors.addToTopic(
          path[1]!,
          "IMAGE_ONLY_TOPIC",
          "Camera calibration information is required to display 3D topics",
        );
      } else {
        errors.removeFromTopic(path[1]!, "IMAGE_ONLY_TOPIC");
      }
    }
  };

  public addCustomLayerAction(options: {
    layerId: string;
    label: string;
    icon?: SettingsIcon;
    handler: (instanceId: string) => void;
  }): void {
    const handler = options.handler;
    // A unique id is assigned to each action to deduplicate selection events
    // The layerId is used to map selection events back to their handlers
    const instanceId = uuidv4();
    const action: SettingsTreeNodeActionItem = {
      type: "action",
      id: `${options.layerId}-${instanceId}`,
      label: options.label,
      icon: options.icon,
    };
    this.#customLayerActions.set(options.layerId, { action, handler });
    this.#updateTopicsAndCustomLayerSettingsNodes();
  }

  #updateTopicsAndCustomLayerSettingsNodes(): void {
    this.settings.setNodesForKey(RENDERER_ID, [
      this.#getTopicsSettingsEntry(),
      this.#getCustomLayersSettingsEntry(),
    ]);
  }

  #getTopicsSettingsEntry(): SettingsTreeEntry {
    // "Topics" settings tree node
    const topics: SettingsTreeEntry = {
      path: ["topics"],
      node: {
        enableVisibilityFilter: true,
        label: i18next.t("threeDee:topics"),
        defaultExpansionState: "expanded",
        actions: [
          { id: "show-all", type: "action", label: i18next.t("threeDee:showAll") },
          { id: "hide-all", type: "action", label: i18next.t("threeDee:hideAll") },
        ],
        children: this.settings.tree()["topics"]?.children,
        handler: this.#handleTopicsAction,
      },
    };
    return topics;
  }

  #getCustomLayersSettingsEntry(): SettingsTreeEntry {
    const layerCount = Object.keys(this.config.layers).length;
    const customLayers: SettingsTreeEntry = {
      path: ["layers"],
      node: {
        label: `${i18next.t("threeDee:customLayers")}${layerCount > 0 ? ` (${layerCount})` : ""}`,
        children: this.settings.tree()["layers"]?.children,
        actions: Array.from(this.#customLayerActions.values()).map((entry) => entry.action),
        handler: this.#handleCustomLayersAction,
      },
    };
    return customLayers;
  }

  /** Enable or disable object selection mode */
  // eslint-disable-next-line @foxglove/no-boolean-parameters
  public setPickingEnabled(enabled: boolean): void {
    this.#pickingEnabled = enabled;
    if (!enabled) {
      this.setSelectedRenderable(undefined);
    }
  }

  /** Update the color scheme and background color, rebuilding any materials as necessary */
  public setColorScheme(colorScheme: "dark" | "light", backgroundColor: string | undefined): void {
    this.colorScheme = colorScheme;

    const bgColor = backgroundColor
      ? stringToRgb(tempColor, backgroundColor).convertSRGBToLinear()
      : undefined;

    for (const extension of this.sceneExtensions.values()) {
      extension.setColorScheme(colorScheme, bgColor);
    }

    if (colorScheme === "dark") {
      this.gl.setClearColor(bgColor ?? DARK_BACKDROP);
      this.outlineMaterial.color.set(DARK_OUTLINE);
      this.outlineMaterial.needsUpdate = true;
      this.instancedOutlineMaterial.color.set(DARK_OUTLINE);
      this.instancedOutlineMaterial.needsUpdate = true;
      this.#selectionBackdrop.setColor(DARK_BACKDROP, 0.8);
    } else {
      this.gl.setClearColor(bgColor ?? LIGHT_BACKDROP);
      this.outlineMaterial.color.set(LIGHT_OUTLINE);
      this.outlineMaterial.needsUpdate = true;
      this.instancedOutlineMaterial.color.set(LIGHT_OUTLINE);
      this.instancedOutlineMaterial.needsUpdate = true;
      this.#selectionBackdrop.setColor(LIGHT_BACKDROP, 0.8);
    }
  }

  /** Update the list of topics and rebuild all settings nodes when the identity
   * of the topics list changes */
  public setTopics(topics: ReadonlyArray<Topic> | undefined): void {
    if (this.topics === topics) {
      return;
    }
    this.topics = topics;

    // Rebuild topicsByName
    this.topicsByName = topics ? new Map(topics.map((topic) => [topic.name, topic])) : undefined;

    this.emit("topicsChanged", this);

    // Rebuild the settings nodes for all scene extensions
    for (const extension of this.sceneExtensions.values()) {
      this.settings.setNodesForKey(extension.extensionId, extension.settingsNodes());
    }
  }

  public setParameters(parameters: ReadonlyMap<string, ParameterValue> | undefined): void {
    const changed = this.parameters !== parameters;
    this.parameters = parameters;
    if (changed) {
      this.emit("parametersChange", parameters, this);
    }
  }

  public updateCustomLayersCount(): void {
    const layerCount = Object.keys(this.config.layers).length;
    const label = `Custom Layers${layerCount > 0 ? ` (${layerCount})` : ""}`;
    this.settings.setLabel(["layers"], label);
  }

  public setCameraState(cameraState: CameraState): void {
    this.cameraHandler.setCameraState(cameraState);
  }

  public getCameraState(): CameraState | undefined {
    return this.cameraHandler.getCameraState();
  }

  public canResetView(): boolean {
    return this.#imageModeExtension?.hasModifiedView() ?? false;
  }

  public resetView(): void {
    this.#imageModeExtension?.resetViewModifications();
    this.queueAnimationFrame();
  }

  public setSelectedRenderable(selection: PickedRenderable | undefined): void {
    if (this.#selectedRenderable === selection) {
      return;
    }

    const prevSelected = this.#selectedRenderable;
    if (prevSelected) {
      // Deselect the previously selected renderable
      deselectObject(prevSelected.renderable);
      log.debug(`Deselected ${prevSelected.renderable.id} (${prevSelected.renderable.name})`);
    }

    this.#selectedRenderable = selection;

    if (selection) {
      // Select the newly selected renderable
      selectObject(selection.renderable);
      log.debug(
        `Selected ${selection.renderable.id} (${selection.renderable.name}) (instance=${selection.instanceIndex})`,
        selection.renderable,
      );
    }

    this.emit("selectedRenderable", selection, this);

    if (!this.debugPicking) {
      this.animationFrame();
    }
  }

  public addMessageEvent(messageEvent: Readonly<MessageEvent>): void {
    const { message } = messageEvent;

    const maybeHasHeader = message as DeepPartial<{ header: Header }>;
    const maybeHasMarkers = message as DeepPartial<MarkerArray>;
    const maybeHasEntities = message as DeepPartial<SceneUpdate>;
    const maybeHasFrameId = message as DeepPartial<Header>;

    // Extract coordinate frame IDs from all incoming messages
    if (maybeHasHeader.header) {
      // If this message has a Header, scrape the frame_id from it
      const frameId = maybeHasHeader.header.frame_id ?? "";
      this.addCoordinateFrame(frameId);
    } else if (Array.isArray(maybeHasMarkers.markers)) {
      // If this message has an array called markers, scrape frame_id from all markers
      for (const marker of maybeHasMarkers.markers) {
        if (marker) {
          const frameId = marker.header?.frame_id ?? "";
          this.addCoordinateFrame(frameId);
        }
      }
    } else if (Array.isArray(maybeHasEntities.entities)) {
      // If this message has an array called entities, scrape frame_id from all entities
      for (const entity of maybeHasEntities.entities) {
        if (entity) {
          const frameId = entity.frame_id ?? "";
          this.addCoordinateFrame(frameId);
        }
      }
    } else if (typeof maybeHasFrameId.frame_id === "string") {
      // If this message has a top-level frame_id, scrape it
      this.addCoordinateFrame(maybeHasFrameId.frame_id);
    }

    handleMessage(messageEvent, this.topicHandlers.get(messageEvent.topic));
    handleMessage(messageEvent, this.schemaHandlers.get(messageEvent.schemaName));
  }

  /** Match the behavior of `tf::Transformer` by stripping leading slashes from
   * frame_ids. This preserves compatibility with earlier versions of ROS while
   * not breaking any current versions where:
   * > tf2 does not accept frame_ids starting with "/"
   * Source: <http://wiki.ros.org/tf2/Migration#tf_prefix_backwards_compatibility>
   */
  public normalizeFrameId(frameId: string): string {
    if (!this.ros || !frameId.startsWith("/")) {
      return frameId;
    }
    return frameId.slice(1);
  }

  public addCoordinateFrame(frameId: string): void {
    const normalizedFrameId = this.normalizeFrameId(frameId);
    if (!this.transformTree.hasFrame(normalizedFrameId)) {
      this.transformTree.getOrCreateFrame(normalizedFrameId);
      this.coordinateFrameList = this.transformTree.frameList();
      // log.debug(`Added coordinate frame "${normalizedFrameId}"`);
      this.emit("transformTreeUpdated", this);
    }
  }

  #addFrameTransform(transform: FrameTransform): void {
    const parentId = transform.parent_frame_id;
    const childId = transform.child_frame_id;
    const stamp = toNanoSec(transform.timestamp);
    const t = transform.translation;
    const q = transform.rotation;

    this.addTransform(parentId, childId, stamp, t, q);
  }

  #addTransformMessage(tf: TransformStamped): void {
    const normalizedParentId = this.normalizeFrameId(tf.header.frame_id);
    const normalizedChildId = this.normalizeFrameId(tf.child_frame_id);
    const stamp = toNanoSec(tf.header.stamp);
    const t = tf.transform.translation;
    const q = tf.transform.rotation;

    this.addTransform(normalizedParentId, normalizedChildId, stamp, t, q);
  }

  // Create a new transform and add it to the renderer's TransformTree
  public addTransform(
    parentFrameId: string,
    childFrameId: string,
    stamp: bigint,
    translation: Vector3,
    rotation: Quaternion,
    errorSettingsPath?: string[],
  ): void {
    const t = translation;
    const q = rotation;

    const transform = new Transform([t.x, t.y, t.z], [q.x, q.y, q.z, q.w]);
    const status = this.transformTree.addTransform(childFrameId, parentFrameId, stamp, transform);

    if (status === AddTransformResult.UPDATED) {
      this.coordinateFrameList = this.transformTree.frameList();
      this.emit("transformTreeUpdated", this);
    }

    if (status === AddTransformResult.CYCLE_DETECTED) {
      this.settings.errors.add(
        ["transforms", `frame:${childFrameId}`],
        CYCLE_DETECTED,
        `Transform tree cycle detected: Received transform with parent "${parentFrameId}" and child "${childFrameId}", but "${childFrameId}" is already an ancestor of "${parentFrameId}". Transform message dropped.`,
      );
      if (errorSettingsPath) {
        this.settings.errors.add(
          errorSettingsPath,
          CYCLE_DETECTED,
          `Attempted to add cyclical transform: Frame "${parentFrameId}" cannot be the parent of frame "${childFrameId}". Transform message dropped.`,
        );
      }
    }

    // Check if the transform history for this frame is at capacity and show an error if so. This
    // error can't be cleared until the scene is reloaded
    const frame = this.transformTree.getOrCreateFrame(childFrameId);
    if (frame.transformsSize() === frame.maxCapacity) {
      this.settings.errors.add(
        ["transforms", `frame:${childFrameId}`],
        TF_OVERFLOW,
        `[Warning] Transform history is at capacity (${frame.maxCapacity}), old TFs will be dropped`,
      );
    }
  }

  public removeTransform(childFrameId: string, parentFrameId: string, stamp: bigint): void {
    this.transformTree.removeTransform(childFrameId, parentFrameId, stamp);
    this.coordinateFrameList = this.transformTree.frameList();
    this.emit("transformTreeUpdated", this);
  }

  // Callback handlers

  public animationFrame = (): void => {
    this.#animationFrame = undefined;
    if (!this.#rendering) {
      this.#frameHandler(this.currentTime);
      this.#rendering = false;
    }
  };

  public queueAnimationFrame(): void {
    if (this.#animationFrame == undefined) {
      this.#animationFrame = requestAnimationFrame(this.animationFrame);
    }
  }

  public setFollowFrameId(frameId: string | undefined): void {
    if (this.followFrameId !== frameId) {
      log.debug(`Setting followFrameId to ${frameId}`);
    }
    this.followFrameId = frameId;
  }

  public async fetchAsset(uri: string, options?: { signal: AbortSignal }): Promise<Asset> {
    return await this.#fetchAsset(uri, options);
  }

  #frameHandler = (currentTime: bigint): void => {
    this.#rendering = true;
    this.currentTime = currentTime;
    this.#updateFrameErrors();
    this.#updateFixedFrameId();
    this.#updateResolution();

    this.gl.clear();
    this.emit("startFrame", currentTime, this);

    const camera = this.cameraHandler.getActiveCamera();
    camera.layers.set(LAYER_DEFAULT);

    // use the FALLBACK_FRAME_ID if renderFrame is undefined and there are no options for transforms
    const renderFrameId =
      this.followFrameId && this.transformTree.frame(this.followFrameId)
        ? this.followFrameId
        : CoordinateFrame.FALLBACK_FRAME_ID;
    const fixedFrameId = this.fixedFrameId ?? CoordinateFrame.FALLBACK_FRAME_ID;

    for (const sceneExtension of this.sceneExtensions.values()) {
      sceneExtension.startFrame(currentTime, renderFrameId, fixedFrameId);
    }

    this.gl.render(this.#scene, camera);

    if (this.#selectedRenderable) {
      this.gl.render(this.#selectionBackdropScene, camera);
      this.gl.clearDepth();
      camera.layers.set(LAYER_SELECTED);
      this.gl.render(this.#scene, camera);
    }

    this.emit("endFrame", currentTime, this);

    this.gl.info.reset();
  };

  #updateFixedFrameId(): void {
    const frame =
      this.followFrameId != undefined ? this.transformTree.frame(this.followFrameId) : undefined;

    if (frame == undefined) {
      this.fixedFrameId = undefined;
      return;
    }
    const fixedFrame = frame.root();
    const fixedFrameId = fixedFrame.id;
    if (this.fixedFrameId !== fixedFrameId) {
      if (this.fixedFrameId == undefined) {
        log.debug(`Setting fixed frame to ${fixedFrameId}`);
      } else {
        log.debug(`Changing fixed frame from "${this.fixedFrameId}" to "${fixedFrameId}"`);
      }
      this.fixedFrameId = fixedFrameId;
    }
  }

  #resizeHandler = (size: THREE.Vector2): void => {
    this.gl.setPixelRatio(window.devicePixelRatio);
    this.gl.setSize(size.width, size.height);
    this.cameraHandler.handleResize(size.width, size.height, window.devicePixelRatio);

    const renderSize = this.gl.getDrawingBufferSize(tempVec2);
    log.debug(`Resized renderer to ${renderSize.width}x${renderSize.height}`);
    this.animationFrame();
  };

  #clickHandler = (cursorCoords: THREE.Vector2): void => {
    if (!this.#pickingEnabled) {
      this.setSelectedRenderable(undefined);
      return;
    }

    // Disable picking while a tool is active
    if (this.measurementTool.state !== "idle" || this.publishClickTool.state !== "idle") {
      return;
    }

    // Deselect the currently selected object, if one is selected and re-render
    // the scene to update the render lists
    this.setSelectedRenderable(undefined);

    // Pick a single renderable, hide it, re-render, and run picking again until
    // the backdrop is hit or we exceed MAX_SELECTIONS
    const camera = this.cameraHandler.getActiveCamera();
    const selections: PickedRenderable[] = [];
    let curSelection: PickedRenderable | undefined;
    while (
      (curSelection = this.#pickSingleObject(cursorCoords)) &&
      selections.length < MAX_SELECTIONS
    ) {
      selections.push(curSelection);
      // If debugPicking is on, we don't want to overwrite the hitmap by doing more iterations
      if (this.debugPicking) {
        break;
      }
      curSelection.renderable.visible = false;
      this.gl.render(this.#scene, camera);
    }

    // Put everything back to normal and render one last frame
    for (const selection of selections) {
      selection.renderable.visible = true;
    }
    if (!this.debugPicking) {
      this.animationFrame();
    }

    log.debug(`Clicked ${selections.length} renderable(s)`);
    this.emit("renderablesClicked", selections, cursorCoords, this);
  };

  #handleFrameTransform = ({ message }: MessageEvent<DeepPartial<FrameTransform>>): void => {
    // foxglove.FrameTransform - Ingest this single transform into our TF tree
    const transform = normalizeFrameTransform(message);
    this.#addFrameTransform(transform);
  };

  #handleFrameTransforms = ({ message }: MessageEvent<DeepPartial<FrameTransforms>>): void => {
    // foxglove.FrameTransforms - Ingest the list of transforms into our TF tree
    const frameTransforms = normalizeFrameTransforms(message);
    for (const transform of frameTransforms.transforms) {
      this.#addFrameTransform(transform);
    }
  };

  #handleTFMessage = ({ message }: MessageEvent<DeepPartial<TFMessage>>): void => {
    // tf2_msgs/TFMessage - Ingest the list of transforms into our TF tree
    const tfMessage = normalizeTFMessage(message);
    for (const tf of tfMessage.transforms) {
      this.#addTransformMessage(tf);
    }
  };

  #handleTransformStamped = ({ message }: MessageEvent<DeepPartial<TransformStamped>>): void => {
    // geometry_msgs/TransformStamped - Ingest this single transform into our TF tree
    const tf = normalizeTransformStamped(message);
    this.#addTransformMessage(tf);
  };

  #handleTopicsAction = (action: SettingsTreeAction): void => {
    const path = action.payload.path;
    if (action.action !== "perform-node-action" || path.length !== 1 || path[0] !== "topics") {
      return;
    }
    log.debug(`handleTopicsAction(${action.payload.id})`);

    // eslint-disable-next-line @foxglove/no-boolean-parameters
    const toggleTopicVisibility = (value: boolean) => {
      for (const extension of this.sceneExtensions.values()) {
        for (const node of extension.settingsNodes()) {
          if (node.path[0] === "topics") {
            extension.handleSettingsAction({
              action: "update",
              payload: { path: [...node.path, "visible"], input: "boolean", value },
            });
          }
        }
      }
    };

    if (action.payload.id === "show-all") {
      // Show all topics
      toggleTopicVisibility(true);
    } else if (action.payload.id === "hide-all") {
      // Hide all topics
      toggleTopicVisibility(false);
    }
  };

  #handleCustomLayersAction = (action: SettingsTreeAction): void => {
    const path = action.payload.path;
    if (action.action !== "perform-node-action" || path.length !== 1 || path[0] !== "layers") {
      return;
    }
    log.debug(`handleCustomLayersAction(${action.payload.id})`);

    // Remove `-{uuid}` from the actionId to get the layerId
    const actionId = action.payload.id;
    const layerId = actionId.slice(0, -37);
    const instanceId = actionId.slice(-36);

    const entry = this.#customLayerActions.get(layerId);
    if (!entry) {
      throw new Error(`No custom layer action found for "${layerId}"`);
    }

    // Regenerate the action menu entry with a new instanceId. The unique instanceId is generated
    // here so we can deduplicate multiple callbacks for the same menu click event
    const { label, icon } = entry.action;
    this.addCustomLayerAction({ layerId, label, icon, handler: entry.handler });

    // Trigger the add custom layer action handler
    entry.handler(instanceId);

    // Update the Custom Layers node label with the number of custom layers
    this.updateCustomLayersCount();
  };

  #pickSingleObject(cursorCoords: THREE.Vector2): PickedRenderable | undefined {
    // Render a single pixel using a fragment shader that writes object IDs as
    // colors, then read the value of that single pixel back
    const objectId = this.#picker.pick(
      cursorCoords.x,
      cursorCoords.y,
      this.cameraHandler.getActiveCamera(),
      { debug: this.debugPicking, disableSetViewOffset: this.interfaceMode === "image" },
    );
    if (objectId === -1) {
      log.debug("Picking did not return an object");
      return undefined;
    }

    // Traverse the scene looking for this objectId
    const pickedObject = this.#scene.getObjectById(objectId);

    // Find the highest ancestor of the picked object that is a Renderable
    let renderable: Renderable | undefined;
    let maybeRenderable = pickedObject as Partial<Renderable> | undefined;
    while (maybeRenderable) {
      if (maybeRenderable.pickable === true) {
        renderable = maybeRenderable as Renderable;
      }
      maybeRenderable = (maybeRenderable.parent ?? undefined) as Partial<Renderable> | undefined;
    }

    if (!renderable) {
      log.warn(
        `No Renderable found for objectId ${objectId} (name="${pickedObject?.name}" uuid=${pickedObject?.uuid})`,
      );
      return undefined;
    }

    log.debug(`Picking pass returned ${renderable.id} (${renderable.name})`, renderable);

    let instanceIndex: number | undefined;
    if (renderable.pickableInstances) {
      instanceIndex = this.#picker.pickInstance(
        cursorCoords.x,
        cursorCoords.y,
        this.cameraHandler.getActiveCamera(),
        renderable,
        { debug: this.debugPicking, disableSetViewOffset: this.interfaceMode === "image" },
      );
      instanceIndex = instanceIndex === -1 ? undefined : instanceIndex;
      log.debug("Instance picking pass on", renderable, "returned", instanceIndex);
    }

    return { renderable, instanceIndex };
  }

  #updateFrameErrors(): void {
    if (this.followFrameId == undefined) {
      // No frames available
      this.settings.errors.add(
        FOLLOW_TF_PATH,
        NO_FRAME_SELECTED,
        i18next.t("threeDee:noCoordinateFramesFound"),
      );
      return;
    }

    this.settings.errors.remove(FOLLOW_TF_PATH, NO_FRAME_SELECTED);

    const frame = this.transformTree.frame(this.followFrameId);

    // The follow frame id should be chosen from a frameId that exists, but
    // we still need to watch out for the case that the transform tree was
    // cleared before that could be updated
    if (!frame) {
      this.settings.errors.add(
        FOLLOW_TF_PATH,
        FOLLOW_FRAME_NOT_FOUND,
        i18next.t("threeDee:frameNotFound", {
          frameId: this.followFrameId,
        }),
      );
      return;
    }

    this.settings.errors.remove(FOLLOW_TF_PATH, FOLLOW_FRAME_NOT_FOUND);
  }
  public getContextMenuItems = (): PanelContextMenuItem[] => {
    return Array.from(this.sceneExtensions.values()).flatMap((extension) =>
      extension.getContextMenuItems(),
    );
  };

  #updateResolution(): void {
    const resolution = this.input.canvasSize;
    if (this.#prevResolution.equals(resolution)) {
      return;
    }
    this.#prevResolution.copy(resolution);

    this.#scene.traverse((object) => {
      if ((object as Partial<THREE.Mesh>).material) {
        const mesh = object as THREE.Mesh;
        const material = mesh.material as Partial<THREE.ShaderMaterial>;

        // Update render resolution uniforms
        if (material.uniforms?.resolution) {
          material.uniforms.resolution.value.copy(resolution);
          material.uniformsNeedUpdate = true;
        }
      }
    });
  }

  public getDropStatus = (paths: readonly DraggedMessagePath[]): MessagePathDropStatus => {
    const effects: ("add" | "replace")[] = [];
    for (const path of paths) {
      let effect;
      for (const extension of this.sceneExtensions.values()) {
        const maybeEffect = extension.getDropEffectForPath(path);
        if (maybeEffect) {
          effect = maybeEffect;
          break;
        }
      }
      // if a single path does not have a drop effect, all paths are not droppable
      if (effect == undefined) {
        return { canDrop: false };
      }
      effects.push(effect);
    }
    // prioritize replace effect over add
    const finalEffect = effects.includes("replace") ? "replace" : "add";

    return {
      canDrop: true,
      effect: finalEffect,
    };
  };

  public handleDrop = (paths: readonly DraggedMessagePath[]): void => {
    this.updateConfig((draft) => {
      for (const path of paths) {
        for (const extension of this.sceneExtensions.values()) {
          extension.updateConfigForDropPath(draft, path);
        }
      }
    });
  };

  public setAnalytics(analytics: IAnalytics): void {
    this.analytics = analytics;
  }
}

function handleMessage(
  messageEvent: Readonly<MessageEvent>,
  subscriptions: RendererSubscription[] | undefined,
): void {
  if (subscriptions) {
    for (const subscription of subscriptions) {
      subscription.handler(messageEvent);
    }
  }
}

function selectObject(object: THREE.Object3D) {
  object.layers.set(LAYER_SELECTED);
  object.traverse((child) => {
    child.layers.set(LAYER_SELECTED);
  });
}

function deselectObject(object: THREE.Object3D) {
  object.layers.set(LAYER_DEFAULT);
  object.traverse((child) => {
    child.layers.set(LAYER_DEFAULT);
  });
}

/**
 * Creates a skeleton settings tree. The tree contents are filled in by scene extensions.
 * This dictates the order in which groups appear in the settings editor.
 */
function baseSettingsTree(interfaceMode: InterfaceMode): SettingsTreeNodes {
  const keys: string[] = [];
  keys.push(interfaceMode === "image" ? "imageMode" : "general", "scene");
  if (interfaceMode === "image") {
    keys.push("imageAnnotations");
  }
  if (interfaceMode === "3d") {
    keys.push("cameraState");
  }
  keys.push("transforms", "topics", "layers");
  if (interfaceMode === "3d") {
    keys.push("publish");
  }
  return Object.fromEntries(keys.map((key) => [key, {}]));
}<|MERGE_RESOLUTION|>--- conflicted
+++ resolved
@@ -25,12 +25,10 @@
   Topic,
   VariableValue,
 } from "@foxglove/studio";
-<<<<<<< HEAD
 import { FoxgloveGrid } from "@foxglove/studio-base/panels/ThreeDeeRender/renderables/FoxgloveGrid";
 import { light, dark } from "@foxglove/studio-base/theme/palette";
 import { LDObjectLists } from "@foxglove/studio-base/panels/ThreeDeeRender/renderables/LDObjects";
 import { fonts } from "@foxglove/studio-base/util/sharedStyleConstants";
-=======
 import { PanelContextMenuItem } from "@foxglove/studio-base/components/PanelContextMenu";
 import {
   Asset,
@@ -41,7 +39,6 @@
 import { ICameraHandler } from "@foxglove/studio-base/panels/ThreeDeeRender/renderables/ICameraHandler";
 import IAnalytics from "@foxglove/studio-base/services/IAnalytics";
 import { palette, fontMonospace } from "@foxglove/theme";
->>>>>>> c0775415
 import { LabelMaterial, LabelPool } from "@foxglove/three-text";
 
 import {
@@ -70,7 +67,6 @@
   normalizeTFMessage,
   normalizeTransformStamped,
 } from "./normalizeMessages";
-<<<<<<< HEAD
 import { Cameras } from "./renderables/Cameras";
 import { CircleGrids } from "./renderables/CircleGrids";
 import { CoreSettings } from "./renderables/CoreSettings";
@@ -79,10 +75,8 @@
 import { Images } from "./renderables/Images";
 import { LaserScans } from "./renderables/LaserScans";
 import { Markers } from "./renderables/Markers";
-=======
 import { CameraStateSettings } from "./renderables/CameraStateSettings";
 import { ImageMode } from "./renderables/ImageMode/ImageMode";
->>>>>>> c0775415
 import { MeasurementTool } from "./renderables/MeasurementTool";
 import { PublishClickTool } from "./renderables/PublishClickTool";
 import { MarkerPool } from "./renderables/markers/MarkerPool";
@@ -377,7 +371,6 @@
 
     this.#watchDevicePixelRatio();
 
-<<<<<<< HEAD
     this.addSceneExtension(this.coreSettings);
     this.addSceneExtension(new Cameras(this));
     this.addSceneExtension(new FrameAxes(this));
@@ -402,9 +395,7 @@
     this._watchDevicePixelRatio();
 
     this._updateCameras(config.cameraState);
-=======
     this.setCameraState(config.cameraState);
->>>>>>> c0775415
     this.animationFrame();
   }
 
